from dataclasses import dataclass
from math import exp
import random
import copy

# GLOBAL VARIABLES

# Possible actions and the corresponding change in the row and column
# Eg. to go up, subtract one from the row and do nothing to the column
DIRECTIONS = {
    "up":    (-1, 0),
    "right": (0, 1),
    "down":  (1, 0),
    "left":  (0, -1),
}

LIVING_REWARD = 1
DISCOUNT_FACTOR = 0.775
LEARNING_RATE = 0.15


@dataclass
class Cell:
    '''
    Class representing each cell in the grid
    It stores whether the agent can visit it (an obstacle or not), whether it is a terminal state and what the reward is for visiting it

    Below is an example of how to create and use a cell that is visitable, non-terminal and has a reward of 3 for visiting it:
    >>> cell1 = Cell(True, False, 3)
    >>> cell1.visitable
    True
    >>> cell1.terminal
    False
    >>> cell1.reward
    3
    '''
    visitable: bool
    terminal: bool
    reward: int

# TYPES


# The Q-table is stored as a 2D-list of dictionaries.
# The keys of the dict are "up", "right", "down", "left", and the values are the Q-values for the respective action
TableType = list[list[dict[str, float]]]

# The grid is stored as a 2D-list of Cell objects
GridType = list[list[Cell]]

Number = float | int


def clamp(x: Number, low: Number, high: Number) -> Number:
    '''
    Clamps x to be between low and high.
    If x is greater than high, high is returned
    If x is less than low, low is returned
    If x is between low and high, x is returned
    '''
    return max(min(x, high), low)

<<<<<<< HEAD
def e_greedy(t: int, rate: float | None, e_min: float | None) -> float:
=======

def e_greedy(t: int, rate=0.01, e_min=0.1) -> float:
>>>>>>> 8e5d90b5
    '''
    Epsilon function as used in the epsilon-greedy method
    Its value is constrained to be between 1 and e_min.
    It exponentially decays as t increases
    '''
    _rate = 0.016 if rate is None else rate
    _e_min = 0.7 if e_min is None else e_min
    return max(exp(-_rate*t), _e_min)


def has_converged(curr_table: TableType, new_table: TableType, precision: int = 4) -> bool:
    '''
    Returns True if the curr_table has the same Q-values for all cells and actions as new_table
    Otherwise returns False
    '''

    # Iterate over all pairs of cells in curr_table and new_table
    for curr_row, new_row in zip(curr_table, new_table):
        for curr_cell, new_cell in zip(curr_row, new_row):
            for direction in DIRECTIONS:  # If the cells don't have the same value to 'precision' decimal places for each of the actions return False
                if round(curr_cell[direction], precision) != round(new_cell[direction], precision):
                    return False
    return True


def calculate_new_position(grid: GridType, pos: (int, int), direction: str) -> (int, int):
    '''
    Returns the new position co-ordinates given the underlying grid, current position and direction to move in
    '''

    # Clamping the new row and column co-ordinates ensures they are between 0 and the number rows/columns respectively
    new_row = clamp(pos[0] + DIRECTIONS[direction][0], 0, len(grid)-1)
    new_col = clamp(pos[1] + DIRECTIONS[direction][1], 0, len(grid[0])-1)

    # Return the new position if it is visitable otherwise return the old position
    return (new_row, new_col) if grid[new_row][new_col].visitable else pos


def get_best_action_grid(table: TableType, grid: GridType) -> list[str]:
    '''
    Returns a viewable grid where each cell shows the action with the highest Q value
    If the cell is an obstacle or terminal then '*' is displayed.
    Cells on the same row are separated by tabs
    Below is an example output:
    [
        "right   right   right   *",
        "up      *       up      *",
        "right   right   up      left"
    ]
    '''

    action_grid = []

    # Iterate over all pairs of cells in Q-table and grid (containing data on each cell)
    for table_row, grid_row in zip(table, grid):
        row = ""
        for table_cell, grid_cell in zip(table_row, grid_row):
            # For each cell, append the action with the highest Q value to the row
            # table_cell is a dictionary where the keys are actions and the values are Q-values
            # max(table_cell, key=table_cell.get) returns the key in table_cell with the highest value
            # If the cell is an obstacle or terminal then '*' is appended
            row += max(table_cell, key=table_cell.get) if (
                grid_cell.visitable and not grid_cell.terminal) else "*"
            row += "\t"
        # Remove the final '\t' and append the remainder of the row to the action_grid list
        action_grid.append(row[:-1])
    return action_grid


def get_viewable_table(table: TableType) -> list[str]:
    '''
    Returns a human readable version of the Q-table
    Each row of the table shows the cell number, along with each action's Q-values for that cell
    Below is an example output:

    cell        up          right       down        left
    1           -0.5449     3.1216      -0.0337     0.3667
    2           1.194       4.5799      1.4589      0.8747
    3           6.2         0.4924      3.6936      2.2394
    4           -6.8619     -0.5069     -0.297      3.0324
    ...
    '''

    viewable_table = []
    cell_number = 1

    # Cells are numbered 1 to n with 1 being in the bottom left and n being at the top right
    # This requires the rows to be iterated over in reverse order from bottom to top
    for row in table[::-1]:
        for cell in row:

            # Get the Q-value of each action rounded to 4 decimal places and join them together with tabs
            # Prepend to that the cell number and a tab
            viewable_row = "\t".join(
                [str(cell_number), *(str(round(cell[direction], 4)) for direction in DIRECTIONS)])
            # Set the length of a tab to be 12 spaces to provide sufficient padding
            viewable_table.append(viewable_row.expandtabs(12))
            cell_number += 1
    return viewable_table


def run_episode(grid: GridType, curr_table: TableType, t: int, rate: float = None, e_min: float = None) -> TableType:
    '''
    Run a learning episode on the grid, with curr_table as initial Q-table and as the epoch number
    Return the new Q-table after running the Q-learning algorithm until a terminal state is reached.
    '''
<<<<<<< HEAD
    
    pos = (len(grid)-1, 0) # The starting state is always the bottom left cell
    new_table = copy.deepcopy(curr_table) # curr_table is a compound object so a deepcopy must be created to avoid reusing stale objects
    
=======
    pos = (len(grid)-1, 0)  # The starting state is always the bottom left cell
    # curr_table is a compound object so a deepcopy must be created to avoid reusing stale objects
    new_table = copy.deepcopy(curr_table)

>>>>>>> 8e5d90b5
    # Perform value iterations to solve the MDP until a terminal state is reached
    while True:
        a = random.random()  # A random number between 0 and 1

        # A random action is taken if a < e(t) or all Q-values for the current state are equal
        # Otherwise the action with the greatest Q-value is used
<<<<<<< HEAD
        direction = random.choice(list(DIRECTIONS)) if a < e_greedy(t, rate, e_min) or len(set(new_table[pos[0]][pos[1]].values())) == 1 else \
                    max(new_table[pos[0]][pos[1]], key=new_table[pos[0]][pos[1]].get)
        new_row, new_col = calculate_new_position(grid, pos, direction)
        new_cell = grid[new_row][new_col]
=======
        direction = random.choice(list(DIRECTIONS.keys())) if a < e_greedy(t) or len(set(new_table[pos[0]][pos[1]].values())) == 1 else \
            max(new_table[pos[0]][pos[1]], key=new_table[pos[0]][pos[1]].get)
        new_pos = calculate_new_position(grid, pos, direction)
        new_cell = grid[new_pos[0]][new_pos[1]]
>>>>>>> 8e5d90b5

        # Calculate the reward for the action by subtracting the living reward from the cell reward if the new state is not terminal
        reward = new_cell.reward - \
            (LIVING_REWARD if not new_cell.terminal else 0)

        # curr_q is the current Q-value for the current state and chosen action
        curr_q = new_table[pos[0]][pos[1]][direction]

        # sample_q is the reward of going from the current state to the next state plus the discounted Q-value of the best action when in the next state
<<<<<<< HEAD
        sample_q = reward + (DISCOUNT_FACTOR*max(new_table[new_row][new_col].values()))
=======
        sample_q = reward + \
            (DISCOUNT_FACTOR*max(new_table[new_pos[0]][new_pos[1]].values()))
>>>>>>> 8e5d90b5

        # Adjust the Q-value by the learning rate multiplied by the difference between the sample and current Q-value
        new_table[pos[0]][pos[1]][direction] += LEARNING_RATE*(sample_q-curr_q)

        # If the next state is terminal then return the current Q-table
        # Otherwise set the current state to be the new state and perform another iteration
        if new_cell.terminal == True:
            return new_table
        pos = (new_row, new_col)

<<<<<<< HEAD
def run_q_learning(grid: GridType, rate = None, e_min = None) -> (list[str], list[str]):
=======

def run_q_learning(grid: GridType) -> (list[str], list[str]):
>>>>>>> 8e5d90b5
    '''
    Given a 2D array of Cell objects (each of which contains data on its reward and whether it is terminal or an obstacle),
    Run the tabular Q-learning algorithm and return:
        - The resultant Q-table showing the Q-values of all the state-action pair after convergence
        - A grid showing the best action for each cell
    '''
    # The Q-table is represented as a 2D list that has the same form as the grid-world.
    # Each cell is a dictionary that contains a key for each action - the value for each action is is the Q-value for taking that action
    curr_table = [[{action: 0 for action in DIRECTIONS}
                   for _ in row] for row in grid]
    new_table = None
    t = 0

    # While at least one Q-value has changed between the previous and current iteration, run an episode of Q-learning
    # Increment the value of t for each iteration so the e-greedy function decays
    while True:
        new_table = run_episode(grid, curr_table, t, rate, e_min)
        if has_converged(curr_table, new_table):
            # When all values in the Q-table have converged, return a human readable version of the Q-table
            # and a grid where each cell shows the action with the highest Q value
            return get_viewable_table(new_table), get_best_action_grid(new_table, grid)
        curr_table = new_table
        t += 1


if __name__ == "__main__":
    table, action_grid = run_q_learning([
        [Cell(True, False, 0), Cell(True,  False, 0),
         Cell(True, False, 0), Cell(True, True,  10)],
        [Cell(True, False, 0), Cell(False, False, 0),
         Cell(True, False, 0), Cell(True, True, -10)],
        [Cell(True, False, 0), Cell(True,  False, 0),
         Cell(True, False, 0), Cell(True, False, 0)],
    ])

    # Output the best action grid
    print("___________________________________________________________")
    print("BEST ACTIONS")
    print("If a cell is an obstacle or terminal then '*' is displayed")
    print("")
    print(*action_grid, sep="\n")
    print("")

    # Output the Q-table
    print("___________________________________________________________")
    print("Q-TABLE")
    print("")
    print(("\t".join(["cell", *DIRECTIONS])).expandtabs(12))
    print(*table, sep="\n")

    '''
    Uncomment the code below to produce a graph showing the correctness of the algorithm for varying e_min and and decay rate values

    WARNING: Executing this code will take ~45 minutes
    '''
    # import matplotlib.pyplot as plt
    # import numpy as np
    # from matplotlib import cm
    # from matplotlib.ticker import LinearLocator

    # RUNS = 100
    # rates = np.arange(0.005, 0.02, 0.001)
    # e_mins = np.arange(0.05, 0.8, 0.02)
    # X = []
    # Y = []
    # correctness = []
    # i = 0
    # for rate in rates:
    #     print("Total runs: ", i)
    #     for e_min in e_mins:
    #         correct = 0
    #         for _ in range(RUNS):
    #             i += 1
    #             table, action_grid = run_q_learning([
    #                 [Cell(True, False, 0), Cell(True,  False, 0), Cell(True, False, 0), Cell(True, True,  10)],
    #                 [Cell(True, False, 0), Cell(False, False, 0), Cell(True, False, 0), Cell(True, True, -10)],
    #                 [Cell(True, False, 0), Cell(True,  False, 0), Cell(True, False, 0), Cell(True, False, 0) ],
    #             ])
    #             if action_grid[0] ==  "right\tright\tright\t*" and \
    #             action_grid[1] ==  "up\t*\tup\t*" and \
    #             (action_grid[2] == "up\tright\tup\tleft" or action_grid[2] == "right\tright\tup\tleft"):
    #                 correct += 1
    #         X.append(rate)
    #         Y.append(e_min)
    #         correctness.append((correct*100)/RUNS)

    # fig, ax = plt.subplots(subplot_kw={"projection": "3d"})

    # Z = correctness

    # surf = ax.plot_trisurf(X, Y, Z, cmap=cm.coolwarm_r,
    #                     linewidth=0, antialiased=False)

    # ax.set_zlim(88, 100)
    # ax.zaxis.set_major_locator(LinearLocator(10))
    # ax.zaxis.set_major_formatter('{x:.02f}')

    # fig.colorbar(surf, shrink=0.5, aspect=5)
    # ax.set_xlabel("Rate")
    # ax.set_ylabel("ε min")
    # ax.set_zlabel("Percentage correct")

    # plt.show()

    '''
    Uncomment the code below to produce a graph showing the correctness of the algorithm for varying learning rates

    WARNING: Executing this code will take ~1 minute
    '''
    # import matplotlib.pyplot as plt
    # import numpy as np

    # RUNS = 100
    # rates = np.arange(0.05, 0.9, 0.05)
    # correctness = []
    # i = 0
    # for rate in rates:
    #     print("Total runs: ", i)
    #     correct = 0
    #     LEARNING_RATE = rate
    #     for _ in range(RUNS):
    #         i += 1
    #         table, action_grid = run_q_learning([
    #             [Cell(True, False, 0), Cell(True,  False, 0), Cell(True, False, 0), Cell(True, True,  10)],
    #             [Cell(True, False, 0), Cell(False, False, 0), Cell(True, False, 0), Cell(True, True, -10)],
    #             [Cell(True, False, 0), Cell(True,  False, 0), Cell(True, False, 0), Cell(True, False, 0) ],
    #         ])
    #         if action_grid[0] ==  "right\tright\tright\t*" and \
    #         action_grid[1] ==  "up\t*\tup\t*" and \
    #         (action_grid[2] == "up\tright\tup\tleft" or action_grid[2] == "right\tright\tup\tleft"):
    #             correct += 1
    #     correctness.append((correct*100)/RUNS)

    # trend = np.polyfit(rates, correctness, 5)

    # plt.plot(rates, correctness, 'o')

    # trendpoly = np.poly1d(trend) 

    # plt.plot(rates, trendpoly(rates))

    # plt.xlabel("Learning Rate")
    # plt.ylabel("Percentage Correct")

    # plt.show()

    '''
    Uncomment the code below to produce a graph showing the correctness of the algorithm for varying discount factors

    WARNING: Executing this code will take ~1 minute
    '''
    # import matplotlib.pyplot as plt
    # import numpy as np

    # RUNS = 100
    # discount_factors = np.arange(0.5, 0.99, 0.025)
    # correctness = []
    # i = 0
    # for discount_factor in discount_factors:
    #     print("Total runs: ", i)
    #     correct = 0
    #     DISCOUNT_FACTOR = discount_factor
    #     for _ in range(RUNS):
    #         i += 1
    #         table, action_grid = run_q_learning([
    #             [Cell(True, False, 0), Cell(True,  False, 0), Cell(True, False, 0), Cell(True, True,  10)],
    #             [Cell(True, False, 0), Cell(False, False, 0), Cell(True, False, 0), Cell(True, True, -10)],
    #             [Cell(True, False, 0), Cell(True,  False, 0), Cell(True, False, 0), Cell(True, False, 0) ],
    #         ])
    #         if action_grid[0] ==  "right\tright\tright\t*" and \
    #         action_grid[1] ==  "up\t*\tup\t*" and \
    #         (action_grid[2] == "up\tright\tup\tleft" or action_grid[2] == "right\tright\tup\tleft"):
    #             correct += 1
    #     correctness.append((correct*100)/RUNS)

    # trend = np.polyfit(discount_factors, correctness, 5)

    # plt.plot(discount_factors, correctness, 'o')

    # trendpoly = np.poly1d(trend) 

    # plt.plot(discount_factors, trendpoly(discount_factors))

    # plt.xlabel("Discount Factor")
    # plt.ylabel("Percentage Correct")

    # plt.show()<|MERGE_RESOLUTION|>--- conflicted
+++ resolved
@@ -60,12 +60,7 @@
     '''
     return max(min(x, high), low)
 
-<<<<<<< HEAD
 def e_greedy(t: int, rate: float | None, e_min: float | None) -> float:
-=======
-
-def e_greedy(t: int, rate=0.01, e_min=0.1) -> float:
->>>>>>> 8e5d90b5
     '''
     Epsilon function as used in the epsilon-greedy method
     Its value is constrained to be between 1 and e_min.
@@ -172,34 +167,21 @@
     Run a learning episode on the grid, with curr_table as initial Q-table and as the epoch number
     Return the new Q-table after running the Q-learning algorithm until a terminal state is reached.
     '''
-<<<<<<< HEAD
     
-    pos = (len(grid)-1, 0) # The starting state is always the bottom left cell
-    new_table = copy.deepcopy(curr_table) # curr_table is a compound object so a deepcopy must be created to avoid reusing stale objects
-    
-=======
     pos = (len(grid)-1, 0)  # The starting state is always the bottom left cell
     # curr_table is a compound object so a deepcopy must be created to avoid reusing stale objects
     new_table = copy.deepcopy(curr_table)
 
->>>>>>> 8e5d90b5
     # Perform value iterations to solve the MDP until a terminal state is reached
     while True:
         a = random.random()  # A random number between 0 and 1
 
         # A random action is taken if a < e(t) or all Q-values for the current state are equal
         # Otherwise the action with the greatest Q-value is used
-<<<<<<< HEAD
-        direction = random.choice(list(DIRECTIONS)) if a < e_greedy(t, rate, e_min) or len(set(new_table[pos[0]][pos[1]].values())) == 1 else \
-                    max(new_table[pos[0]][pos[1]], key=new_table[pos[0]][pos[1]].get)
-        new_row, new_col = calculate_new_position(grid, pos, direction)
-        new_cell = grid[new_row][new_col]
-=======
         direction = random.choice(list(DIRECTIONS.keys())) if a < e_greedy(t) or len(set(new_table[pos[0]][pos[1]].values())) == 1 else \
             max(new_table[pos[0]][pos[1]], key=new_table[pos[0]][pos[1]].get)
         new_pos = calculate_new_position(grid, pos, direction)
         new_cell = grid[new_pos[0]][new_pos[1]]
->>>>>>> 8e5d90b5
 
         # Calculate the reward for the action by subtracting the living reward from the cell reward if the new state is not terminal
         reward = new_cell.reward - \
@@ -209,12 +191,8 @@
         curr_q = new_table[pos[0]][pos[1]][direction]
 
         # sample_q is the reward of going from the current state to the next state plus the discounted Q-value of the best action when in the next state
-<<<<<<< HEAD
-        sample_q = reward + (DISCOUNT_FACTOR*max(new_table[new_row][new_col].values()))
-=======
         sample_q = reward + \
             (DISCOUNT_FACTOR*max(new_table[new_pos[0]][new_pos[1]].values()))
->>>>>>> 8e5d90b5
 
         # Adjust the Q-value by the learning rate multiplied by the difference between the sample and current Q-value
         new_table[pos[0]][pos[1]][direction] += LEARNING_RATE*(sample_q-curr_q)
@@ -225,18 +203,14 @@
             return new_table
         pos = (new_row, new_col)
 
-<<<<<<< HEAD
 def run_q_learning(grid: GridType, rate = None, e_min = None) -> (list[str], list[str]):
-=======
-
-def run_q_learning(grid: GridType) -> (list[str], list[str]):
->>>>>>> 8e5d90b5
     '''
     Given a 2D array of Cell objects (each of which contains data on its reward and whether it is terminal or an obstacle),
     Run the tabular Q-learning algorithm and return:
         - The resultant Q-table showing the Q-values of all the state-action pair after convergence
         - A grid showing the best action for each cell
     '''
+    
     # The Q-table is represented as a 2D list that has the same form as the grid-world.
     # Each cell is a dictionary that contains a key for each action - the value for each action is is the Q-value for taking that action
     curr_table = [[{action: 0 for action in DIRECTIONS}
@@ -258,12 +232,9 @@
 
 if __name__ == "__main__":
     table, action_grid = run_q_learning([
-        [Cell(True, False, 0), Cell(True,  False, 0),
-         Cell(True, False, 0), Cell(True, True,  10)],
-        [Cell(True, False, 0), Cell(False, False, 0),
-         Cell(True, False, 0), Cell(True, True, -10)],
-        [Cell(True, False, 0), Cell(True,  False, 0),
-         Cell(True, False, 0), Cell(True, False, 0)],
+        [Cell(True, False, 0), Cell(True,  False, 0), Cell(True, False, 0), Cell(True, True,  10)],
+        [Cell(True, False, 0), Cell(False, False, 0), Cell(True, False, 0), Cell(True, True, -10)],
+        [Cell(True, False, 0), Cell(True,  False, 0), Cell(True, False, 0), Cell(True, False, 0)],
     ])
 
     # Output the best action grid
